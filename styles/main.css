:root {
  --color-sky: #cbe3ff;
  --color-sage: #cfe7da;
  --color-lavender: #dcd5f5;
  --color-beige: #f4ede1;
  --color-ink: #2f3542;
  --color-muted: #5f6773;
  --color-white: #ffffff;
  --color-border: rgba(47, 53, 66, 0.12);
  --shadow-soft: 0 18px 45px rgba(82, 99, 111, 0.18);
  --radius-lg: 28px;
  --radius-md: 20px;
  --radius-sm: 14px;
  --transition: 200ms ease;
}

html[data-theme="dark"] {
  --color-sky: #243447;
  --color-sage: #1f3a36;
  --color-lavender: #2c2540;
  --color-beige: #3a3127;
  --color-ink: #f5f6fa;
  --color-muted: #d0d5dd;
  --color-border: rgba(255, 255, 255, 0.18);
  --color-white: #10141a;
  --shadow-soft: 0 18px 45px rgba(7, 10, 13, 0.45);
}

* {
  box-sizing: border-box;
}

body {
  margin: 0;
  font-family: "Nunito", system-ui, -apple-system, sans-serif;
  color: var(--color-ink);
  background: linear-gradient(180deg, var(--color-sky) 0%, var(--color-beige) 100%);
  min-height: 100vh;
  display: flex;
  flex-direction: column;
  transition: background 0.4s ease, color 0.4s ease;
}

body::before {
  content: "";
  position: fixed;
  inset: 0;
  z-index: -1;
  background: url("data:image/svg+xml,%3Csvg width='1200' height='800' xmlns='http://www.w3.org/2000/svg'%3E%3Cpath d='M0 600 C200 520 400 620 600 560 C800 500 1000 560 1200 520 L1200 800 L0 800 Z' fill='%23dcd5f5' opacity='0.45'/%3E%3C/svg%3E")
    no-repeat bottom/cover;
  pointer-events: none;
  transition: opacity 0.4s ease;
}

html[data-theme="dark"] body::before {
  opacity: 0.4;
}

h1,
 h2,
 h3 {
  font-family: "Merriweather", "Georgia", serif;
  color: var(--color-ink);
}

p,
 li,
 a,
 button,
 textarea {
  font-size: 1rem;
  line-height: 1.6;
  color: var(--color-muted);
}

img {
  max-width: 100%;
  display: block;
}

a {
  color: inherit;
  text-decoration: none;
}

a:focus-visible,
 button:focus-visible,
 textarea:focus-visible {
  outline: 3px solid rgba(116, 149, 180, 0.6);
  outline-offset: 4px;
  border-radius: var(--radius-sm);
}

.site-header {
  display: flex;
  align-items: center;
  justify-content: space-between;
  padding: 1.25rem 5vw;
  position: sticky;
  top: 0;
  z-index: 1000;
  backdrop-filter: blur(14px);
  background: color-mix(in srgb, var(--color-beige) 70%, transparent);
}

.logo {
  font-family: "Merriweather", "Georgia", serif;
  font-size: 1.5rem;
  font-weight: 700;
  color: var(--color-ink);
}

.nav {
  display: flex;
  align-items: center;
  gap: 1rem;
}

.nav__link {
  padding: 0.5rem 0.9rem;
  border-radius: 999px;
  font-weight: 600;
  transition: background var(--transition), color var(--transition);
}

.nav__link:hover,
.nav__link:focus-visible {
  background: color-mix(in srgb, var(--color-lavender) 35%, var(--color-white));
  color: var(--color-ink);
}

.nav__link.is-active {
  background: color-mix(in srgb, var(--color-sage) 55%, var(--color-white));
  color: var(--color-ink);
}

.header-actions {
  display: flex;
  align-items: center;
  gap: 0.75rem;
}

.ghost {
  background: transparent;
  border: 1px solid var(--color-border);
  border-radius: 999px;
  padding: 0.4rem 0.95rem;
  font-weight: 600;
  cursor: pointer;
  color: var(--color-ink);
  transition: background var(--transition), border-color var(--transition);
}

.ghost:hover {
  background: color-mix(in srgb, var(--color-lavender) 25%, transparent);
  border-color: color-mix(in srgb, var(--color-lavender) 50%, transparent);
}

.menu-toggle {
  display: none;
  flex-direction: column;
  gap: 4px;
  background: transparent;
  border: none;
  cursor: pointer;
  padding: 0.5rem;
}

.menu-toggle span {
  width: 24px;
  height: 2px;
  background: var(--color-ink);
  border-radius: 999px;
  transition: transform var(--transition), opacity var(--transition);
}

.page {
  padding: 2rem 5vw 3rem;
  flex: 1;
}

.hero {
  display: grid;
  grid-template-columns: repeat(auto-fit, minmax(280px, 1fr));
  gap: 3rem;
  align-items: center;
  padding: clamp(2rem, 6vw, 4rem) 0;
}

.hero__content p {
  max-width: 540px;
}

.hero__eyebrow {
  font-size: 0.95rem;
  letter-spacing: 0.08em;
  text-transform: uppercase;
  font-weight: 700;
  color: color-mix(in srgb, var(--color-muted) 70%, var(--color-ink));
}

.hero__actions {
  display: flex;
  flex-wrap: wrap;
  gap: 1rem;
  margin-top: 1.5rem;
}

.btn-primary,
.btn-secondary {
  display: inline-flex;
  align-items: center;
  justify-content: center;
  border-radius: 999px;
  padding: 0.85rem 1.6rem;
  font-weight: 700;
  cursor: pointer;
  transition: transform var(--transition), box-shadow var(--transition),
    background var(--transition);
}

.btn-primary {
  background: linear-gradient(135deg, #9ec5ff, #c0d9ff);
  color: #143350;
  box-shadow: var(--shadow-soft);
  border: none;
}

.btn-primary:hover {
  transform: translateY(-3px);
}

.btn-secondary {
  border: 1px solid var(--color-border);
  background: color-mix(in srgb, var(--color-sage) 40%, var(--color-white));
  color: var(--color-ink);
}

.btn-secondary:hover {
  transform: translateY(-3px);
}

.hero__visual {
  position: relative;
  display: grid;
  place-items: center;
}

.hero__wave {
  position: absolute;
  inset: 8% 12% 12% 8%;
  border-radius: 50% 50% 40% 60% / 50% 60% 40% 50%;
  background: radial-gradient(circle at 20% 20%, #ffffff 0%, transparent 70%),
    linear-gradient(160deg, var(--color-lavender), var(--color-sage));
  filter: blur(0px);
  animation: float 8s ease-in-out infinite;
}

.hero__image {
  position: relative;
  background: color-mix(in srgb, var(--color-white) 85%, transparent);
  border-radius: var(--radius-lg);
  padding: 3rem 2.5rem;
  text-align: center;
  max-width: 320px;
  box-shadow: var(--shadow-soft);
  font-family: "Merriweather", "Georgia", serif;
  font-size: 1.1rem;
  color: color-mix(in srgb, var(--color-ink) 70%, var(--color-muted));
}

@keyframes float {
  0%,
  100% {
    transform: translateY(0px) scale(1);
  }
  50% {
    transform: translateY(-10px) scale(1.02);
  }
}

.intro-grid {
  display: grid;
  gap: 1.5rem;
  grid-template-columns: repeat(auto-fit, minmax(240px, 1fr));
  margin-bottom: 3rem;
}

.intro-grid article {
  background: color-mix(in srgb, var(--color-white) 80%, transparent);
  border-radius: var(--radius-md);
  padding: 1.8rem;
  box-shadow: 0 8px 25px rgba(122, 143, 160, 0.15);
  border: 1px solid var(--color-border);
}

.section {
  margin: 4rem 0;
}

.section-header {
  display: flex;
  flex-direction: column;
  gap: 0.5rem;
  max-width: 640px;
}

.quick-links .link-grid,
.card-grid,
.favorites-list,
.reminder-list,
.support-list {
  margin-top: 2rem;
}

.link-grid {
  display: grid;
  gap: 1.5rem;
  grid-template-columns: repeat(auto-fit, minmax(220px, 1fr));
}

.link-card {
  padding: 1.8rem;
  border-radius: var(--radius-md);
  background: color-mix(in srgb, var(--color-white) 85%, transparent);
  border: 1px solid var(--color-border);
  transition: transform var(--transition), box-shadow var(--transition);
<<<<<<< HEAD
}

.link-card:hover {
  transform: translateY(-6px);
  box-shadow: 0 14px 30px rgba(96, 122, 135, 0.2);
}

=======
}

.link-card:hover {
  transform: translateY(-6px);
  box-shadow: 0 14px 30px rgba(96, 122, 135, 0.2);
}

>>>>>>> fc4b948a
.callout {
  background: linear-gradient(135deg, var(--color-lavender), var(--color-sage));
  border-radius: var(--radius-lg);
  padding: clamp(2rem, 5vw, 3rem);
  color: #1f2a30;
  font-weight: 600;
  box-shadow: var(--shadow-soft);
}

.card-grid {
  display: grid;
  gap: 1.5rem;
  grid-template-columns: repeat(auto-fit, minmax(260px, 1fr));
}

.card-grid--two {
  grid-template-columns: repeat(auto-fit, minmax(280px, 1fr));
}

.card {
  background: color-mix(in srgb, var(--color-white) 90%, transparent);
  border-radius: var(--radius-md);
  padding: 1.8rem;
  box-shadow: 0 12px 35px rgba(116, 136, 150, 0.18);
  border: 1px solid var(--color-border);
  display: grid;
  gap: 1rem;
  position: relative;
  overflow: hidden;
}

.card::after {
  content: "";
  position: absolute;
  inset: auto -40% -40% auto;
  width: 140px;
  height: 140px;
  border-radius: 50%;
  background: color-mix(in srgb, var(--color-lavender) 40%, transparent);
  opacity: 0.4;
  pointer-events: none;
}

.card ol {
  padding-left: 1.3rem;
  margin: 0;
  display: grid;
  gap: 0.5rem;
  color: var(--color-muted);
}

.card textarea {
  width: 100%;
  border-radius: var(--radius-sm);
  border: 1px solid var(--color-border);
  padding: 0.9rem 1rem;
  font-family: inherit;
  resize: vertical;
  background: color-mix(in srgb, var(--color-beige) 40%, var(--color-white));
  color: var(--color-ink);
<<<<<<< HEAD
}

.card textarea:hover,
.card textarea:focus {
  border-color: color-mix(in srgb, var(--color-lavender) 55%, transparent);
}

.card--audio {
  align-content: start;
}

.card--audio .btn-secondary {
  justify-self: start;
}

.soundscape-controls {
  display: flex;
  align-items: center;
  gap: 0.75rem;
  flex-wrap: wrap;
}

.soundscape-toggle[aria-pressed="true"] {
  background: color-mix(in srgb, var(--color-lavender) 65%, var(--color-white));
  border-color: color-mix(in srgb, var(--color-lavender) 65%, transparent);
  color: var(--color-ink);
}

.soundscape-status {
  font-size: 0.9rem;
  color: var(--color-muted);
}

.add-favorite.is-active {
  background: color-mix(in srgb, var(--color-lavender) 60%, var(--color-white));
  border-color: color-mix(in srgb, var(--color-lavender) 60%, transparent);
}

.favorites-list {
  display: grid;
  gap: 1rem;
}

.favorite-pill {
  display: flex;
  align-items: center;
  justify-content: space-between;
  gap: 1rem;
  background: color-mix(in srgb, var(--color-white) 85%, transparent);
  border: 1px solid var(--color-border);
  border-radius: 999px;
  padding: 0.7rem 1.2rem;
  font-weight: 600;
}

=======
}

.card textarea:hover,
.card textarea:focus {
  border-color: color-mix(in srgb, var(--color-lavender) 55%, transparent);
}

.card--audio audio {
  width: 100%;
  border-radius: var(--radius-sm);
}

.card--audio button {
  justify-self: start;
}

.add-favorite.is-active {
  background: color-mix(in srgb, var(--color-lavender) 60%, var(--color-white));
  border-color: color-mix(in srgb, var(--color-lavender) 60%, transparent);
}

.favorites-list {
  display: grid;
  gap: 1rem;
}

.favorite-pill {
  display: flex;
  align-items: center;
  justify-content: space-between;
  gap: 1rem;
  background: color-mix(in srgb, var(--color-white) 85%, transparent);
  border: 1px solid var(--color-border);
  border-radius: 999px;
  padding: 0.7rem 1.2rem;
  font-weight: 600;
}

>>>>>>> fc4b948a
.favorite-pill button {
  border: none;
  background: transparent;
  color: var(--color-muted);
  cursor: pointer;
  font-weight: 700;
}

.muted {
  color: color-mix(in srgb, var(--color-muted) 70%, var(--color-white));
}

.affirmation-stack {
  display: grid;
  gap: 1.2rem;
}

.affirmation-card {
  padding: 1.8rem;
  border-radius: var(--radius-md);
  border: 1px solid var(--color-border);
  background: linear-gradient(135deg, color-mix(in srgb, var(--color-sage) 50%, var(--color-white)),
      color-mix(in srgb, var(--color-lavender) 40%, transparent));
  box-shadow: 0 10px 24px rgba(125, 146, 160, 0.2);
}

.affirmation-card h3 {
  margin-top: 0;
  font-size: 1.3rem;
}

.reminder-list {
  list-style: none;
  padding: 0;
  display: grid;
  gap: 0.8rem;
}

.reminder-list li {
  background: color-mix(in srgb, var(--color-white) 88%, transparent);
  border-radius: var(--radius-sm);
  padding: 0.85rem 1rem;
  border: 1px solid var(--color-border);
}

.support-list {
  list-style: none;
  padding: 0;
  display: grid;
  gap: 0.75rem;
}

.support-list a {
  color: var(--color-ink);
  font-weight: 700;
}

.site-footer {
  padding: 2.5rem 5vw;
  display: flex;
  flex-direction: column;
  gap: 0.5rem;
  align-items: center;
  text-align: center;
  background: color-mix(in srgb, var(--color-beige) 80%, transparent);
  border-top: 1px solid var(--color-border);
  font-weight: 600;
}

.site-footer .link {
  color: var(--color-ink);
  text-decoration: underline;
}

.modal {
  max-width: 420px;
  padding: 2rem;
  border: none;
  background: color-mix(in srgb, var(--color-white) 95%, transparent);
  border-radius: var(--radius-md);
  display: grid;
  gap: 1.1rem;
}

.dialog::backdrop,
dialog::backdrop {
  background: rgba(24, 28, 33, 0.5);
}

.input-group {
  display: grid;
  gap: 0.5rem;
  font-weight: 600;
}

.input-group input {
  border-radius: var(--radius-sm);
  border: 1px solid var(--color-border);
  padding: 0.8rem 1rem;
  font-family: inherit;
}

.modal__actions {
  display: flex;
  justify-content: flex-end;
  gap: 0.75rem;
}

.toast {
  position: fixed;
  bottom: 1.5rem;
  right: 1.5rem;
  background: color-mix(in srgb, var(--color-ink) 90%, var(--color-white));
  color: color-mix(in srgb, var(--color-white) 90%, var(--color-ink));
  padding: 0.9rem 1.4rem;
  border-radius: 999px;
  box-shadow: 0 12px 40px rgba(20, 30, 40, 0.28);
  opacity: 0;
  transform: translateY(15px);
  transition: opacity var(--transition), transform var(--transition);
  pointer-events: none;
}

.toast.is-visible {
  opacity: 1;
  transform: translateY(0);
}

.icon-sun,
.icon-moon {
  display: inline-flex;
  width: 1em;
  height: 1em;
  position: relative;
}

.icon-sun::before,
.icon-moon::before {
  content: "";
  position: absolute;
  inset: 0;
  border-radius: 50%;
  background: currentColor;
}

.icon-moon::before {
  box-shadow: 0 0 0 4px currentColor inset, -4px 0 0 0 var(--color-white) inset;
}

.icon-sun::before {
  box-shadow: 0 0 0 4px currentColor inset;
}

@media (max-width: 900px) {
  .nav {
    position: fixed;
    inset: 0 0 auto 0;
    top: 70px;
    flex-direction: column;
    align-items: stretch;
    padding: 1.2rem 5vw 2rem;
    background: color-mix(in srgb, var(--color-beige) 88%, transparent);
    transform: translateY(-120%);
    transition: transform 0.3s ease;
    box-shadow: 0 12px 24px rgba(58, 72, 82, 0.2);
    border-bottom-left-radius: var(--radius-md);
    border-bottom-right-radius: var(--radius-md);
    gap: 0.5rem;
  }

  .nav.is-open {
    transform: translateY(0);
  }

  .menu-toggle {
    display: flex;
  }
}

@media (max-width: 640px) {
  .hero {
    text-align: center;
  }
  .hero__actions {
    justify-content: center;
  }
  .hero__visual {
    order: -1;
  }
  .site-header {
    flex-wrap: wrap;
    gap: 0.75rem;
  }
}<|MERGE_RESOLUTION|>--- conflicted
+++ resolved
@@ -325,7 +325,6 @@
   background: color-mix(in srgb, var(--color-white) 85%, transparent);
   border: 1px solid var(--color-border);
   transition: transform var(--transition), box-shadow var(--transition);
-<<<<<<< HEAD
 }
 
 .link-card:hover {
@@ -333,15 +332,6 @@
   box-shadow: 0 14px 30px rgba(96, 122, 135, 0.2);
 }
 
-=======
-}
-
-.link-card:hover {
-  transform: translateY(-6px);
-  box-shadow: 0 14px 30px rgba(96, 122, 135, 0.2);
-}
-
->>>>>>> fc4b948a
 .callout {
   background: linear-gradient(135deg, var(--color-lavender), var(--color-sage));
   border-radius: var(--radius-lg);
@@ -402,7 +392,6 @@
   resize: vertical;
   background: color-mix(in srgb, var(--color-beige) 40%, var(--color-white));
   color: var(--color-ink);
-<<<<<<< HEAD
 }
 
 .card textarea:hover,
@@ -410,30 +399,13 @@
   border-color: color-mix(in srgb, var(--color-lavender) 55%, transparent);
 }
 
-.card--audio {
-  align-content: start;
-}
-
-.card--audio .btn-secondary {
+.card--audio audio {
+  width: 100%;
+  border-radius: var(--radius-sm);
+}
+
+.card--audio button {
   justify-self: start;
-}
-
-.soundscape-controls {
-  display: flex;
-  align-items: center;
-  gap: 0.75rem;
-  flex-wrap: wrap;
-}
-
-.soundscape-toggle[aria-pressed="true"] {
-  background: color-mix(in srgb, var(--color-lavender) 65%, var(--color-white));
-  border-color: color-mix(in srgb, var(--color-lavender) 65%, transparent);
-  color: var(--color-ink);
-}
-
-.soundscape-status {
-  font-size: 0.9rem;
-  color: var(--color-muted);
 }
 
 .add-favorite.is-active {
@@ -458,46 +430,6 @@
   font-weight: 600;
 }
 
-=======
-}
-
-.card textarea:hover,
-.card textarea:focus {
-  border-color: color-mix(in srgb, var(--color-lavender) 55%, transparent);
-}
-
-.card--audio audio {
-  width: 100%;
-  border-radius: var(--radius-sm);
-}
-
-.card--audio button {
-  justify-self: start;
-}
-
-.add-favorite.is-active {
-  background: color-mix(in srgb, var(--color-lavender) 60%, var(--color-white));
-  border-color: color-mix(in srgb, var(--color-lavender) 60%, transparent);
-}
-
-.favorites-list {
-  display: grid;
-  gap: 1rem;
-}
-
-.favorite-pill {
-  display: flex;
-  align-items: center;
-  justify-content: space-between;
-  gap: 1rem;
-  background: color-mix(in srgb, var(--color-white) 85%, transparent);
-  border: 1px solid var(--color-border);
-  border-radius: 999px;
-  padding: 0.7rem 1.2rem;
-  font-weight: 600;
-}
-
->>>>>>> fc4b948a
 .favorite-pill button {
   border: none;
   background: transparent;
